{
<<<<<<< HEAD
  "app": {
    "error": {
      "title": "诶呀，出错了！",
      "description": "AMLL TTML Tools 在运行时出现了错误",
      "checkDevTools": "具体错误详情可以在开发者工具中查询",
      "saveLyrics": "尝试保存当前歌词",
      "tryRestart": "尝试重新进入程序",
      "details": "大致错误信息："
    },
    "wip": {
      "warning": "本重构版本仍在开发当中，敬请保存备份你的项目以免发生意外！"
    }
  },
  "historyRestoreDialog": {
    "confirm": {
      "title": "确认恢复",
      "description": "此操作将覆盖当前编辑器中的所有内容，确定要恢复此快照吗？"
    },
    "deleteFailed": "删除快照失败",
    "title": "从历史记录恢复",
    "description": "选择一个自动保存的快照进行恢复",
    "tableHeader": "保存时间",
    "restoreButton": "恢复",
    "noHistory": "没有可用的历史记录",
    "cancelButton": "取消"
  },
  "metadataDialog": {
    "builtinOptions": {
      "musicName": "歌曲名称",
      "artists": "歌曲的艺术家",
      "album": "歌曲的专辑名",
      "ncmMusicId": "网易云音乐 ID",
      "qqMusicId": "QQ 音乐 ID",
      "spotifyId": "Spotify 音乐 ID",
      "appleMusicId": "Apple Music 音乐 ID",
      "isrc": "歌曲的 ISRC 号码",
      "ttmlAuthorGithub": "逐词歌词作者 GitHub ID",
      "ttmlAuthorGithubLogin": "逐词歌词作者 GitHub 用户名"
    }
  },
  "aboutModal": {
    "appName": "Apple Music-like lyrics TTML Tools",
    "description": "一个用于 Apple Music-like lyrics 生态的逐词歌词 TTML 编辑和时间轴工具",
    "buildDate": "构建日期：{date}",
    "gitCommit": "Git 提交：{commit}"
  },
  "settings": {
    "common": {
      "language": "界面语言",
      "languageDesc": "选择界面显示的语言",
      "layoutMode": "编辑布局模式",
      "layoutModeDesc": {
        "line1": "简单布局能够满足大部分使用者的基本需求",
        "line2": "如果你需要更加高效的打轴的话，可以考虑切换到高级模式"
      },
      "layoutModeOptions": {
        "simple": "简单模式",
        "advance": "高级模式"
      },
      "syncJudgeMode": "打轴时间戳判定模式",
      "syncJudgeModeDesc": "设置打轴时间戳的判定模式，默认为\"首个按键按下时间\"。",
      "syncJudgeModeOptions": {
        "firstKeyDown": "首个按键按下时间",
        "lastKeyUp": "最后一个按键抬起时间",
        "middleKey": "取按键按下和抬起的中间值"
      },
      "volume": "音乐音量",
      "playbackRate": "播放速度",
      "autosave": {
        "enable": "启用自动保存",
        "interval": "保存间隔 (分钟)",
        "limit": "保留快照数量"
      }
    }
  },
  "settingsDialog": {
    "title": "首选项",
    "tab": {
      "common": "常规",
      "keybindings": "按键绑定"
    },
    "keybindings": {
      "newFile": "新建文件",
      "openFile": "打开文件",
      "saveFile": "保存文件",
      "openAudio": "打开音频文件",
      "undo": "撤销",
      "redo": "重做",
      "selectAll": "全选",
      "selectInverted": "反选",
      "selectWordsOfMatchedSelection": "选中同类单词",
      "deleteSelection": "删除所选",
      "switchEditMode": "模式切换 - 切换到编辑模式",
      "switchSyncMode": "模式切换 - 切换到打轴模式",
      "switchPreviewMode": "模式切换 - 切换到预览模式",
      "moveNextWord": "打轴 - 移动到下一个单词",
      "movePrevWord": "打轴 - 移动到上一个单词",
      "moveNextLine": "打轴 - 移动到下一行开头",
      "movePrevLine": "打轴 - 移动到上一行开头",
      "syncStart": "打轴 - 初始打轴",
      "syncNext": "打轴 - 步进打轴",
      "syncEnd": "打轴 - 间奏打轴",
      "playPause": "播放 - 暂停/继续播放",
      "seekForward": "播放 - 快进 5 秒",
      "seekBackward": "播放 - 快退 5 秒",
      "volumeUp": "播放 - 调高音量",
      "volumeDown": "播放 - 调低音量",
      "playbackRateUp": "播放 - 增加播放速度",
      "playbackRateDown": "播放 - 降低播放速度"
    },
    "common": {
      "latencyTest": "音频/输入延迟测试"
    }
  },
  "common": {
    "about": "关于",
    "fileNamePlaceholder": "文件名"
  },
  "splitWordDialog": {
    "title": "拆分/替换单词",
    "tip": "拆分后新单词将会按自身单词字符平均分配原单词的始末时间，如有空拍则会被清除",
    "originalWord": "拆分/替换模板",
    "delimiter": "分隔符",
    "previewTitle": "拆分预览",
    "spaceCount": "空格x{count}",
    "empty": "空白"
  },
  "submitToAMLLDB": {
    "validation": {
      "missingMusicName": "元数据缺少音乐名称",
      "missingArtists": "元数据缺少音乐作者",
      "missingAlbum": "元数据缺少音乐专辑名称",
      "missingMusicId": "元数据缺少音乐平台对应歌曲 ID"
    },
    "defaultReason": "新歌词提交",
    "errors": {
      "validation": "提交验证失败：\n{{errors}}",
      "noLyrics": "歌词还什么都没有呢？",
      "uploadFailed": "发送上传歌词文件请求失败：{{status}} {{statusText}}",
      "submitFailed": "提交发生错误，请查看控制台确认原因！"
    },
    "labels": {
      "submit": "歌词提交/补正"
    },
    "issueTitle": "[歌词提交/修正] {{name}}",
    "unknownTitle": "未知曲名",
    "unknownArtist": "未知歌手",
    "description": "提交歌词到 AMLL 歌词数据库",
    "title": "提交歌词到 AMLL 歌词数据库（仅简体中文用户）",
    "chineseOnlyWarning": "本功能仅使用 AMLL 歌词数据库的简体中文用户可用，如果您是为了在其他软件上使用歌词而编辑歌词的话，请参考对应的软件提交歌词的方式来提交歌词哦！",
    "thankYou": "首先，感谢您的慷慨歌词贡献！",
    "cc0Agreement": "通过提交，你将默认同意",
    "cc0Rights": "使用 CC0 共享协议完全放弃歌词所有权",
    "andSubmit": "并提交到歌词数据库！",
    "futureUse": "并且歌词将会在以后被 AMLL 系程序作为默认 TTML 歌词源获取！",
    "rightsWarning": "如果您对歌词所有权比较看重的话，请勿提交歌词哦！",
    "submitInstructions": "请输入以下提交信息然后跳转到 Github 议题提交页面！",
    "closeWarning": "关闭上述警告信息"
  },
  "lyricLineView": {
    "translatedLabel": "翻译：",
    "romanLabel": "音译：",
    "empty": "无"
  },
  "lyricWordView": {
    "empty": "空白",
    "spaceCount": "空格 x{count}"
  },
  "ribbonBar": {
    "editMode": {
      "multipleValues": "多个值...",
      "new": "新建",
      "lyricLine": "歌词行",
      "lineTiming": "行时间戳",
      "startTime": "起始时间",
      "endTime": "结束时间",
      "lineProperties": "行属性",
      "bgLyric": "背景歌词",
      "duetLyric": "对唱歌词",
      "ignoreSync": "忽略打轴",
      "wordTiming": "词时间戳",
      "emptyBeatCount": "空拍数量",
      "wordProperties": "单词属性",
      "wordContent": "单词内容",
      "obscene": "不雅用语",
      "secondaryContent": "次要内容",
      "translatedLyric": "翻译歌词",
      "romanLyric": "音译歌词",
      "layoutMode": "布局模式",
      "layoutModeOptions": {
        "simple": "简单模式",
        "advance": "高级模式"
      }
    },
    "previewMode": {
      "lyrics": "歌词",
      "showTranslation": "显示翻译",
      "showRoman": "显示音译",
      "word": "单词",
      "fadeWidth": "过渡宽度"
    },
    "syncMode": {
      "currentEmptyBeat": "当前空拍",
      "syncAdjustment": "打轴调整",
      "timeOffset": "时间戳位移",
      "assistSettings": "辅助设置",
      "showTimestampUpdate": "呈现时间戳更新",
      "touchSyncPanel": "触控打轴辅助面板",
      "keyBindingReference": "打轴键位速查",
      "startSync": "起始轴",
      "continuousSync": "连续轴",
      "endSync": "结束轴"
    }
  },
  "topBar": {
    "modeBtns": {
      "edit": "编辑",
      "sync": "打轴",
      "preview": "预览"
    },
    "appName": "Apple Music-like Lyrics TTML Tool",
    "menu": {
      "tools": {
        "loadingJieba": "正在加载 Jieba 分词算法模块",
        "processing": "正在分词中，请稍等...",
        "completed": "分词完成！",
        "error": "分词失败，请检查控制台错误输出！"
      },
      "file": "文件",
      "newLyric": "新建 TTML 文件",
      "openLyric": "打开 TTML 文件",
      "openFromClipboard": "从剪切板打开 TTML 文件",
      "saveLyric": "保存 TTML 文件",
      "restoreFromHistory": "从历史记录恢复...",
      "saveLyricToClipboard": "保存 TTML 文件到剪切板",
      "uploadToAMLLDB": "上传到 AMLL 歌词数据库",
      "edit": "编辑",
      "undo": "撤销",
      "redo": "重做",
      "selectAllLines": "选中所有歌词行",
      "unselectAllLines": "取消选中所有歌词行",
      "invertSelectAllLines": "反选所有歌词行",
      "selectWordsOfMatchedSelection": "选择单词匹配项",
      "editMetadata": "编辑歌词元数据",
      "tool": "工具",
      "splitWordBySimpleMethod": "使用简单方式对歌词行分词",
      "splitWordByJieba": "使用 JieBa 对歌词行分词",
      "help": "帮助",
      "helpDoc": "使用说明"
    }
  },
  "confirmDialog": {
    "newFile": {
      "title": "确认新建文件",
      "description": "当前文件有未保存的更改。如果继续，这些更改将会丢失。确定要新建文件吗？"
    },
    "openFile": {
      "title": "确认打开文件",
      "description": "当前文件有未保存的更改。如果继续，这些更改将会丢失。确定要打开新文件吗？"
    },
    "openFromClipboard": {
      "title": "确认从剪贴板打开",
      "description": "当前文件有未保存的更改。如果继续，这些更改将会丢失。确定要从剪贴板打开吗？"
    }
  },
  "contextMenu": {
    "deleteWord": "删除选定单词"
  },
  "touchSyncPanel": {
    "prevWord": "跳上词",
    "currentWord": "跳本词",
    "nextWord": "跳下词"
  },
  "pwa": {
    "offlineReady": "网站已成功离线缓存，后续可离线访问本网页",
    "updateRefresh": "网站已更新，刷新网页以使用最新版本！",
    "refresh": "刷新"
  }
=======
	"app": {
		"error": {
			"title": "诶呀，出错了！",
			"description": "AMLL TTML Tools 在运行时出现了错误",
			"checkDevTools": "具体错误详情可以在开发者工具中查询",
			"saveLyrics": "尝试保存当前歌词",
			"tryRestart": "尝试重新进入程序",
			"details": "大致错误信息："
		},
		"wip": {
			"warning": "本重构版本仍在开发当中，敬请保存备份你的项目以免发生意外！"
		}
	},
	"historyRestoreDialog": {
		"confirm": {
			"title": "确认恢复",
			"description": "此操作将覆盖当前编辑器中的所有内容，确定要恢复此快照吗？"
		},
		"deleteFailed": "删除快照失败",
		"title": "从历史记录恢复",
		"description": "选择一个自动保存的快照进行恢复",
		"tableHeader": "保存时间",
		"restoreButton": "恢复",
		"noHistory": "没有可用的历史记录",
		"cancelButton": "取消"
	},
	"metadataDialog": {
		"builtinOptions": {
			"musicName": "歌曲名称",
			"artists": "歌曲的艺术家",
			"album": "歌曲的专辑名",
			"ncmMusicId": "网易云音乐 ID",
			"qqMusicId": "QQ 音乐 ID",
			"spotifyId": "Spotify 音乐 ID",
			"appleMusicId": "Apple Music 音乐 ID",
			"isrc": "歌曲的 ISRC 号码",
			"ttmlAuthorGithub": "逐词歌词作者 GitHub ID",
			"ttmlAuthorGithubLogin": "逐词歌词作者 GitHub 用户名"
		}
	},
	"aboutModal": {
		"appName": "Apple Music-like lyrics TTML Tools",
		"description": "一个用于 Apple Music-like lyrics 生态的逐词歌词 TTML 编辑和时间轴工具",
		"buildDate": "构建日期：{date}",
		"gitCommit": "Git 提交：{commit}"
	},
	"settings": {
		"common": {
			"language": "界面语言",
			"languageDesc": "选择界面显示的语言",
			"layoutMode": "编辑布局模式",
			"layoutModeDesc": {
				"line1": "简单布局能够满足大部分使用者的基本需求",
				"line2": "如果你需要更加高效的打轴的话，可以考虑切换到高级模式"
			},
			"layoutModeOptions": {
				"simple": "简单模式",
				"advance": "高级模式"
			},
			"syncJudgeMode": "打轴时间戳判定模式",
			"syncJudgeModeDesc": "设置打轴时间戳的判定模式，默认为\"首个按键按下时间\"。",
			"syncJudgeModeOptions": {
				"firstKeyDown": "首个按键按下时间",
				"lastKeyUp": "最后一个按键抬起时间",
				"middleKey": "取按键按下和抬起的中间值"
			},
			"volume": "音乐音量",
			"playbackRate": "播放速度",
			"autosave": {
				"enable": "启用自动保存",
				"interval": "保存间隔 (分钟)",
				"limit": "保留快照数量"
			}
		}
	},
	"settingsDialog": {
		"title": "首选项",
		"tab": {
			"common": "常规",
			"keybindings": "按键绑定"
		},
		"keybindings": {
			"newFile": "新建文件",
			"openFile": "打开文件",
			"saveFile": "保存文件",
			"openAudio": "打开音频文件",
			"undo": "撤销",
			"redo": "重做",
			"selectAll": "全选",
			"selectInverted": "反选",
			"selectWordsOfMatchedSelection": "选中同类单词",
			"deleteSelection": "删除所选",
			"switchEditMode": "模式切换 - 切换到编辑模式",
			"switchSyncMode": "模式切换 - 切换到打轴模式",
			"switchPreviewMode": "模式切换 - 切换到预览模式",
			"moveNextWord": "打轴 - 移动到下一个单词",
			"movePrevWord": "打轴 - 移动到上一个单词",
			"moveNextLine": "打轴 - 移动到下一行开头",
			"movePrevLine": "打轴 - 移动到上一行开头",
			"syncStart": "打轴 - 初始打轴",
			"syncNext": "打轴 - 步进打轴",
			"syncEnd": "打轴 - 间奏打轴",
			"playPause": "播放 - 暂停/继续播放",
			"seekForward": "播放 - 快进 5 秒",
			"seekBackward": "播放 - 快退 5 秒",
			"volumeUp": "播放 - 调高音量",
			"volumeDown": "播放 - 调低音量",
			"playbackRateUp": "播放 - 增加播放速度",
			"playbackRateDown": "播放 - 降低播放速度"
		},
		"common": {
			"latencyTest": "音频/输入延迟测试"
		}
	},
	"common": {
		"about": "关于",
		"fileNamePlaceholder": "文件名"
	},
	"splitWordDialog": {
		"title": "拆分/替换单词",
		"tip": "拆分后新单词将会按自身单词字符平均分配原单词的始末时间，如有空拍则会被清除",
		"originalWord": "拆分/替换模板",
		"delimiter": "分隔符",
		"previewTitle": "拆分预览",
		"spaceCount": "空格x{count}",
		"empty": "空白"
	},
	"submitToAMLLDB": {
		"validation": {
			"missingMusicName": "元数据缺少音乐名称",
			"missingArtists": "元数据缺少音乐作者",
			"missingAlbum": "元数据缺少音乐专辑名称",
			"missingMusicId": "元数据缺少音乐平台对应歌曲 ID"
		},
		"defaultReason": "新歌词提交",
		"errors": {
			"validation": "提交验证失败：\n{{errors}}",
			"noLyrics": "歌词还什么都没有呢？",
			"uploadFailed": "发送上传歌词文件请求失败：{{status}} {{statusText}}",
			"submitFailed": "提交发生错误，请查看控制台确认原因！"
		},
		"labels": {
			"submit": "歌词提交/补正"
		},
		"issueTitle": "[歌词提交/修正] {{name}}",
		"unknownTitle": "未知曲名",
		"unknownArtist": "未知歌手",
		"description": "提交歌词到 AMLL 歌词数据库",
		"title": "提交歌词到 AMLL 歌词数据库（仅简体中文用户）",
		"chineseOnlyWarning": "本功能仅使用 AMLL 歌词数据库的简体中文用户可用，如果您是为了在其他软件上使用歌词而编辑歌词的话，请参考对应的软件提交歌词的方式来提交歌词哦！",
		"thankYou": "首先，感谢您的慷慨歌词贡献！",
		"cc0Agreement": "通过提交，你将默认同意",
		"cc0Rights": "使用 CC0 共享协议完全放弃歌词所有权",
		"andSubmit": "并提交到歌词数据库！",
		"futureUse": "并且歌词将会在以后被 AMLL 系程序作为默认 TTML 歌词源获取！",
		"rightsWarning": "如果您对歌词所有权比较看重的话，请勿提交歌词哦！",
		"submitInstructions": "请输入以下提交信息然后跳转到 Github 议题提交页面！",
		"closeWarning": "关闭上述警告信息"
	},
	"lyricLineView": {
		"translatedLabel": "翻译：",
		"romanLabel": "音译：",
		"empty": "无"
	},
	"lyricWordView": {
		"empty": "空白",
		"spaceCount": "空格 x{count}"
	},
	"ribbonBar": {
		"editMode": {
			"multipleValues": "多个值...",
			"new": "新建",
			"lyricLine": "歌词行",
			"lineTiming": "行时间戳",
			"startTime": "起始时间",
			"endTime": "结束时间",
			"lineProperties": "行属性",
			"bgLyric": "背景歌词",
			"duetLyric": "对唱歌词",
			"ignoreSync": "忽略打轴",
			"wordTiming": "词时间戳",
			"emptyBeatCount": "空拍数量",
			"wordProperties": "单词属性",
			"wordContent": "单词内容",
			"obscene": "不雅用语",
			"secondaryContent": "次要内容",
			"translatedLyric": "翻译歌词",
			"romanLyric": "音译歌词"
		},
		"previewMode": {
			"lyrics": "歌词",
			"showTranslation": "显示翻译",
			"showRoman": "显示音译",
			"word": "单词",
			"fadeWidth": "过渡宽度"
		},
		"syncMode": {
			"currentEmptyBeat": "当前空拍",
			"syncAdjustment": "打轴调整",
			"timeOffset": "时间戳位移",
			"assistSettings": "辅助设置",
			"showTimestampUpdate": "呈现时间戳更新",
			"touchSyncPanel": "触控打轴辅助面板",
			"keyBindingReference": "打轴键位速查",
			"startSync": "起始轴",
			"continuousSync": "连续轴",
			"endSync": "结束轴"
		}
	},
	"topBar": {
		"modeBtns": {
			"edit": "编辑",
			"sync": "打轴",
			"preview": "预览"
		},
		"appName": "Apple Music-like Lyrics TTML Tool",
		"menu": {
			"tools": {
				"loadingJieba": "正在加载 Jieba 分词算法模块",
				"processing": "正在分词中，请稍等...",
				"completed": "分词完成！",
				"error": "分词失败，请检查控制台错误输出！"
			},
			"file": "文件",
			"newLyric": "新建 TTML 文件",
			"openLyric": "打开 TTML 文件",
			"openFromClipboard": "从剪切板打开 TTML 文件",
			"saveLyric": "保存 TTML 文件",
			"restoreFromHistory": "从历史记录恢复...",
			"saveLyricToClipboard": "保存 TTML 文件到剪切板",
			"uploadToAMLLDB": "上传到 AMLL 歌词数据库",
			"edit": "编辑",
			"undo": "撤销",
			"redo": "重做",
			"selectAllLines": "选中所有歌词行",
			"unselectAllLines": "取消选中所有歌词行",
			"invertSelectAllLines": "反选所有歌词行",
			"selectWordsOfMatchedSelection": "选择单词匹配项",
			"editMetadata": "编辑歌词元数据",
			"tool": "工具",
			"splitWordBySimpleMethod": "使用简单方式对歌词行分词",
			"splitWordByJieba": "使用 JieBa 对歌词行分词",
			"splitWordByCompromise": "使用 Compromise 对歌词行分词",
			"help": "帮助",
			"helpDoc": "使用说明"
		}
	},
	"confirmDialog": {
		"newFile": {
			"title": "确认新建文件",
			"description": "当前文件有未保存的更改。如果继续，这些更改将会丢失。确定要新建文件吗？"
		},
		"openFile": {
			"title": "确认打开文件",
			"description": "当前文件有未保存的更改。如果继续，这些更改将会丢失。确定要打开新文件吗？"
		},
		"openFromClipboard": {
			"title": "确认从剪贴板打开",
			"description": "当前文件有未保存的更改。如果继续，这些更改将会丢失。确定要从剪贴板打开吗？"
		}
	},
	"contextMenu": {
		"splitReplaceWord": "拆分或替换单词…",
		"combineWords": "合并单词",
		"deleteWords": "删除单词",
		"moveFollowingWordToNewLine": "此后单词拆至新行",
		"moveWordToNewLine": "选中单词拆至新行",
		"bgLyric": "背景歌词",
		"duetLyric": "对唱歌词",
		"insertLineBefore": "在前插入新行",
		"insertLineAfter": "在后插入新行",
		"copyLine_other": "拷贝行",
		"combineLine": "合并行",
		"deleteLine": "删除行"
	},
	"touchSyncPanel": {
		"prevWord": "跳上词",
		"currentWord": "跳本词",
		"nextWord": "跳下词"
	},
	"pwa": {
		"offlineReady": "网站已成功离线缓存，后续可离线访问本网页",
		"updateRefresh": "网站已更新，刷新网页以使用最新版本！",
		"refresh": "刷新"
	}
>>>>>>> c09e5d79
}<|MERGE_RESOLUTION|>--- conflicted
+++ resolved
@@ -1,284 +1,4 @@
 {
-<<<<<<< HEAD
-  "app": {
-    "error": {
-      "title": "诶呀，出错了！",
-      "description": "AMLL TTML Tools 在运行时出现了错误",
-      "checkDevTools": "具体错误详情可以在开发者工具中查询",
-      "saveLyrics": "尝试保存当前歌词",
-      "tryRestart": "尝试重新进入程序",
-      "details": "大致错误信息："
-    },
-    "wip": {
-      "warning": "本重构版本仍在开发当中，敬请保存备份你的项目以免发生意外！"
-    }
-  },
-  "historyRestoreDialog": {
-    "confirm": {
-      "title": "确认恢复",
-      "description": "此操作将覆盖当前编辑器中的所有内容，确定要恢复此快照吗？"
-    },
-    "deleteFailed": "删除快照失败",
-    "title": "从历史记录恢复",
-    "description": "选择一个自动保存的快照进行恢复",
-    "tableHeader": "保存时间",
-    "restoreButton": "恢复",
-    "noHistory": "没有可用的历史记录",
-    "cancelButton": "取消"
-  },
-  "metadataDialog": {
-    "builtinOptions": {
-      "musicName": "歌曲名称",
-      "artists": "歌曲的艺术家",
-      "album": "歌曲的专辑名",
-      "ncmMusicId": "网易云音乐 ID",
-      "qqMusicId": "QQ 音乐 ID",
-      "spotifyId": "Spotify 音乐 ID",
-      "appleMusicId": "Apple Music 音乐 ID",
-      "isrc": "歌曲的 ISRC 号码",
-      "ttmlAuthorGithub": "逐词歌词作者 GitHub ID",
-      "ttmlAuthorGithubLogin": "逐词歌词作者 GitHub 用户名"
-    }
-  },
-  "aboutModal": {
-    "appName": "Apple Music-like lyrics TTML Tools",
-    "description": "一个用于 Apple Music-like lyrics 生态的逐词歌词 TTML 编辑和时间轴工具",
-    "buildDate": "构建日期：{date}",
-    "gitCommit": "Git 提交：{commit}"
-  },
-  "settings": {
-    "common": {
-      "language": "界面语言",
-      "languageDesc": "选择界面显示的语言",
-      "layoutMode": "编辑布局模式",
-      "layoutModeDesc": {
-        "line1": "简单布局能够满足大部分使用者的基本需求",
-        "line2": "如果你需要更加高效的打轴的话，可以考虑切换到高级模式"
-      },
-      "layoutModeOptions": {
-        "simple": "简单模式",
-        "advance": "高级模式"
-      },
-      "syncJudgeMode": "打轴时间戳判定模式",
-      "syncJudgeModeDesc": "设置打轴时间戳的判定模式，默认为\"首个按键按下时间\"。",
-      "syncJudgeModeOptions": {
-        "firstKeyDown": "首个按键按下时间",
-        "lastKeyUp": "最后一个按键抬起时间",
-        "middleKey": "取按键按下和抬起的中间值"
-      },
-      "volume": "音乐音量",
-      "playbackRate": "播放速度",
-      "autosave": {
-        "enable": "启用自动保存",
-        "interval": "保存间隔 (分钟)",
-        "limit": "保留快照数量"
-      }
-    }
-  },
-  "settingsDialog": {
-    "title": "首选项",
-    "tab": {
-      "common": "常规",
-      "keybindings": "按键绑定"
-    },
-    "keybindings": {
-      "newFile": "新建文件",
-      "openFile": "打开文件",
-      "saveFile": "保存文件",
-      "openAudio": "打开音频文件",
-      "undo": "撤销",
-      "redo": "重做",
-      "selectAll": "全选",
-      "selectInverted": "反选",
-      "selectWordsOfMatchedSelection": "选中同类单词",
-      "deleteSelection": "删除所选",
-      "switchEditMode": "模式切换 - 切换到编辑模式",
-      "switchSyncMode": "模式切换 - 切换到打轴模式",
-      "switchPreviewMode": "模式切换 - 切换到预览模式",
-      "moveNextWord": "打轴 - 移动到下一个单词",
-      "movePrevWord": "打轴 - 移动到上一个单词",
-      "moveNextLine": "打轴 - 移动到下一行开头",
-      "movePrevLine": "打轴 - 移动到上一行开头",
-      "syncStart": "打轴 - 初始打轴",
-      "syncNext": "打轴 - 步进打轴",
-      "syncEnd": "打轴 - 间奏打轴",
-      "playPause": "播放 - 暂停/继续播放",
-      "seekForward": "播放 - 快进 5 秒",
-      "seekBackward": "播放 - 快退 5 秒",
-      "volumeUp": "播放 - 调高音量",
-      "volumeDown": "播放 - 调低音量",
-      "playbackRateUp": "播放 - 增加播放速度",
-      "playbackRateDown": "播放 - 降低播放速度"
-    },
-    "common": {
-      "latencyTest": "音频/输入延迟测试"
-    }
-  },
-  "common": {
-    "about": "关于",
-    "fileNamePlaceholder": "文件名"
-  },
-  "splitWordDialog": {
-    "title": "拆分/替换单词",
-    "tip": "拆分后新单词将会按自身单词字符平均分配原单词的始末时间，如有空拍则会被清除",
-    "originalWord": "拆分/替换模板",
-    "delimiter": "分隔符",
-    "previewTitle": "拆分预览",
-    "spaceCount": "空格x{count}",
-    "empty": "空白"
-  },
-  "submitToAMLLDB": {
-    "validation": {
-      "missingMusicName": "元数据缺少音乐名称",
-      "missingArtists": "元数据缺少音乐作者",
-      "missingAlbum": "元数据缺少音乐专辑名称",
-      "missingMusicId": "元数据缺少音乐平台对应歌曲 ID"
-    },
-    "defaultReason": "新歌词提交",
-    "errors": {
-      "validation": "提交验证失败：\n{{errors}}",
-      "noLyrics": "歌词还什么都没有呢？",
-      "uploadFailed": "发送上传歌词文件请求失败：{{status}} {{statusText}}",
-      "submitFailed": "提交发生错误，请查看控制台确认原因！"
-    },
-    "labels": {
-      "submit": "歌词提交/补正"
-    },
-    "issueTitle": "[歌词提交/修正] {{name}}",
-    "unknownTitle": "未知曲名",
-    "unknownArtist": "未知歌手",
-    "description": "提交歌词到 AMLL 歌词数据库",
-    "title": "提交歌词到 AMLL 歌词数据库（仅简体中文用户）",
-    "chineseOnlyWarning": "本功能仅使用 AMLL 歌词数据库的简体中文用户可用，如果您是为了在其他软件上使用歌词而编辑歌词的话，请参考对应的软件提交歌词的方式来提交歌词哦！",
-    "thankYou": "首先，感谢您的慷慨歌词贡献！",
-    "cc0Agreement": "通过提交，你将默认同意",
-    "cc0Rights": "使用 CC0 共享协议完全放弃歌词所有权",
-    "andSubmit": "并提交到歌词数据库！",
-    "futureUse": "并且歌词将会在以后被 AMLL 系程序作为默认 TTML 歌词源获取！",
-    "rightsWarning": "如果您对歌词所有权比较看重的话，请勿提交歌词哦！",
-    "submitInstructions": "请输入以下提交信息然后跳转到 Github 议题提交页面！",
-    "closeWarning": "关闭上述警告信息"
-  },
-  "lyricLineView": {
-    "translatedLabel": "翻译：",
-    "romanLabel": "音译：",
-    "empty": "无"
-  },
-  "lyricWordView": {
-    "empty": "空白",
-    "spaceCount": "空格 x{count}"
-  },
-  "ribbonBar": {
-    "editMode": {
-      "multipleValues": "多个值...",
-      "new": "新建",
-      "lyricLine": "歌词行",
-      "lineTiming": "行时间戳",
-      "startTime": "起始时间",
-      "endTime": "结束时间",
-      "lineProperties": "行属性",
-      "bgLyric": "背景歌词",
-      "duetLyric": "对唱歌词",
-      "ignoreSync": "忽略打轴",
-      "wordTiming": "词时间戳",
-      "emptyBeatCount": "空拍数量",
-      "wordProperties": "单词属性",
-      "wordContent": "单词内容",
-      "obscene": "不雅用语",
-      "secondaryContent": "次要内容",
-      "translatedLyric": "翻译歌词",
-      "romanLyric": "音译歌词",
-      "layoutMode": "布局模式",
-      "layoutModeOptions": {
-        "simple": "简单模式",
-        "advance": "高级模式"
-      }
-    },
-    "previewMode": {
-      "lyrics": "歌词",
-      "showTranslation": "显示翻译",
-      "showRoman": "显示音译",
-      "word": "单词",
-      "fadeWidth": "过渡宽度"
-    },
-    "syncMode": {
-      "currentEmptyBeat": "当前空拍",
-      "syncAdjustment": "打轴调整",
-      "timeOffset": "时间戳位移",
-      "assistSettings": "辅助设置",
-      "showTimestampUpdate": "呈现时间戳更新",
-      "touchSyncPanel": "触控打轴辅助面板",
-      "keyBindingReference": "打轴键位速查",
-      "startSync": "起始轴",
-      "continuousSync": "连续轴",
-      "endSync": "结束轴"
-    }
-  },
-  "topBar": {
-    "modeBtns": {
-      "edit": "编辑",
-      "sync": "打轴",
-      "preview": "预览"
-    },
-    "appName": "Apple Music-like Lyrics TTML Tool",
-    "menu": {
-      "tools": {
-        "loadingJieba": "正在加载 Jieba 分词算法模块",
-        "processing": "正在分词中，请稍等...",
-        "completed": "分词完成！",
-        "error": "分词失败，请检查控制台错误输出！"
-      },
-      "file": "文件",
-      "newLyric": "新建 TTML 文件",
-      "openLyric": "打开 TTML 文件",
-      "openFromClipboard": "从剪切板打开 TTML 文件",
-      "saveLyric": "保存 TTML 文件",
-      "restoreFromHistory": "从历史记录恢复...",
-      "saveLyricToClipboard": "保存 TTML 文件到剪切板",
-      "uploadToAMLLDB": "上传到 AMLL 歌词数据库",
-      "edit": "编辑",
-      "undo": "撤销",
-      "redo": "重做",
-      "selectAllLines": "选中所有歌词行",
-      "unselectAllLines": "取消选中所有歌词行",
-      "invertSelectAllLines": "反选所有歌词行",
-      "selectWordsOfMatchedSelection": "选择单词匹配项",
-      "editMetadata": "编辑歌词元数据",
-      "tool": "工具",
-      "splitWordBySimpleMethod": "使用简单方式对歌词行分词",
-      "splitWordByJieba": "使用 JieBa 对歌词行分词",
-      "help": "帮助",
-      "helpDoc": "使用说明"
-    }
-  },
-  "confirmDialog": {
-    "newFile": {
-      "title": "确认新建文件",
-      "description": "当前文件有未保存的更改。如果继续，这些更改将会丢失。确定要新建文件吗？"
-    },
-    "openFile": {
-      "title": "确认打开文件",
-      "description": "当前文件有未保存的更改。如果继续，这些更改将会丢失。确定要打开新文件吗？"
-    },
-    "openFromClipboard": {
-      "title": "确认从剪贴板打开",
-      "description": "当前文件有未保存的更改。如果继续，这些更改将会丢失。确定要从剪贴板打开吗？"
-    }
-  },
-  "contextMenu": {
-    "deleteWord": "删除选定单词"
-  },
-  "touchSyncPanel": {
-    "prevWord": "跳上词",
-    "currentWord": "跳本词",
-    "nextWord": "跳下词"
-  },
-  "pwa": {
-    "offlineReady": "网站已成功离线缓存，后续可离线访问本网页",
-    "updateRefresh": "网站已更新，刷新网页以使用最新版本！",
-    "refresh": "刷新"
-  }
-=======
 	"app": {
 		"error": {
 			"title": "诶呀，出错了！",
@@ -466,7 +186,12 @@
 			"obscene": "不雅用语",
 			"secondaryContent": "次要内容",
 			"translatedLyric": "翻译歌词",
-			"romanLyric": "音译歌词"
+			"romanLyric": "音译歌词",
+			"layoutMode": "布局模式",
+			"layoutModeOptions": {
+				"simple": "简单模式",
+				"advance": "高级模式"
+			}
 		},
 		"previewMode": {
 			"lyrics": "歌词",
@@ -564,5 +289,4 @@
 		"updateRefresh": "网站已更新，刷新网页以使用最新版本！",
 		"refresh": "刷新"
 	}
->>>>>>> c09e5d79
 }