--- conflicted
+++ resolved
@@ -1,5 +1,4 @@
 {
-<<<<<<< HEAD
 	"app": {
 		"error": {
 			"title": "诶呀，出错了！",
@@ -284,7 +283,6 @@
 		"updateRefresh": "网站已更新，刷新网页以使用最新版本！",
 		"refresh": "刷新"
 	}
-=======
   "app": {
     "error": {
       "title": "诶呀，出错了！",
@@ -559,5 +557,4 @@
     "updateRefresh": "网站已更新，刷新网页以使用最新版本！",
     "refresh": "刷新"
   }
->>>>>>> f718e65c
 }